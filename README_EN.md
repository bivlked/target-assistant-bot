<div align="center">
  <img src="https://raw.githubusercontent.com/bivlked/target-assistant-bot/main/.github/assets/logo.svg" alt="Target Assistant Bot Logo" width="250" height="250">
  
  <h1>🎯 Target Assistant Bot</h1>
  
  <p>
    <strong>Your personal AI assistant for achieving any goals</strong><br>
    <sub>An intelligent helper that breaks down big goals into daily tasks and tracks progress</sub>
  </p>

  <p>
    <a href="README.md">🇷🇺 Russian Version</a> •
    <a href="#-key-features">✨ Features</a> •
    <a href="#-quick-start">🚀 Quick Start</a> •
<<<<<<< HEAD
    <a href="#-documentation">�� Documentation</a>
=======
    <a href="#-documentation">📖 Documentation</a>
>>>>>>> a3b41fd0
  </p>

  <!-- Main Badges -->
  <p>
    <a href="https://github.com/bivlked/target-assistant-bot/releases/latest">
      <img src="https://img.shields.io/github/v/release/bivlked/target-assistant-bot?style=flat-square&logo=github&label=Version&color=blue" alt="Latest Release">
    </a>
    <a href="https://github.com/bivlked/target-assistant-bot/actions/workflows/tests.yml">
      <img src="https://img.shields.io/github/actions/workflow/status/bivlked/target-assistant-bot/tests.yml?branch=main&style=flat-square&logo=github-actions&label=Tests" alt="Tests Status">
    </a>
    <a href="https://codecov.io/gh/bivlked/target-assistant-bot">
      <img src="https://img.shields.io/codecov/c/github/bivlked/target-assistant-bot?style=flat-square&logo=codecov&label=Coverage" alt="Code Coverage">
    </a>
    <a href="https://github.com/bivlked/target-assistant-bot/blob/main/LICENSE">
      <img src="https://img.shields.io/github/license/bivlked/target-assistant-bot?style=flat-square&label=License" alt="License">
    </a>
  </p>
  <!-- Technologies -->
  <p>
    <img src="https://img.shields.io/badge/Python-3.11+-3776AB?style=flat-square&logo=python&logoColor=white" alt="Python">
    <img src="https://img.shields.io/badge/Telegram-Bot%20API-2CA5E0?style=flat-square&logo=telegram&logoColor=white" alt="Telegram Bot API">
    <img src="https://img.shields.io/badge/OpenAI-GPT--4o--mini-412991?style=flat-square&logo=openai&logoColor=white" alt="OpenAI">
    <img src="https://img.shields.io/badge/Google%20Sheets-API-34A853?style=flat-square&logo=google-sheets&logoColor=white" alt="Google Sheets">
    <img src="https://img.shields.io/badge/Docker-Container-2496ED?style=flat-square&logo=docker&logoColor=white" alt="Docker">
  </p>
<<<<<<< HEAD

=======
>>>>>>> a3b41fd0
  <!-- Additional Badges (Code style, Ruff, MyPy, Commits, Issues) -->
  <p>
    <a href="https://github.com/psf/black">
      <img src="https://img.shields.io/badge/code%20style-black-000000.svg?style=flat-square" alt="Code style: black">
    </a>
    <a href="https://github.com/charliermarsh/ruff">
      <img src="https://img.shields.io/endpoint?url=https://raw.githubusercontent.com/charliermarsh/ruff/main/assets/badge/v2.json&style=flat-square" alt="Ruff">
    </a>
    <a href="https://mypy-lang.org/">
      <img src="https://img.shields.io/badge/type_checker-mypy-blue.svg?style=flat-square" alt="Checked with mypy">
    </a>
    <a href="https://github.com/bivlked/target-assistant-bot/commits/main">
      <img src="https://img.shields.io/github/last-commit/bivlked/target-assistant-bot?style=flat-square&logo=github" alt="Last Commit">
    </a>
    <a href="https://github.com/bivlked/target-assistant-bot/issues">
      <img src="https://img.shields.io/github/issues/bivlked/target-assistant-bot?style=flat-square&logo=github" alt="Issues">
    </a>
  </p>
</div>

---

<div align="center">
  <table>
    <tr>
      <td align="center" width="33%">
        🚀
        <br>
        <strong>Instant Start</strong>
        <br>
        <sub>Start achieving goals in 5 minutes</sub>
      </td>
      <td align="center" width="33%">
        🧠
        <br>
        <strong>Smart AI Planner</strong>
        <br>
        <sub>GPT-4o-mini creates optimal plans</sub>
      </td>
      <td align="center" width="33%">
        📈
        <br>
        <strong>Progress Tracking</strong>
        <br>
        <sub>Visualization in Google Sheets</sub>
      </td>
    </tr>
  </table>
</div>

## 🌟 Key Features

### 🎯 Multiple Goal Management
- **Up to 10 active goals** simultaneously
- **Priorities**: 🔴 High • 🟡 Medium • 🟢 Low
- **Tags** for grouping: #work #health #self-development
- **Statuses**: ✅ Active • 🏆 Completed • 📦 Archived

### 🤖 AI Planning with GPT-4o-mini
- Automatic **SMART plan** creation
- Breaking down into **daily tasks**
- Considering your **schedule and capabilities**
- **Adaptive plan** adjustments

### 📊 Analytics and Reports
- **Real progress** for each goal
- **Task completion** statistics
- **Goal achievement** predictions
- **Export to Google Sheets**

### 💬 User-Friendly Interface
- **Inline buttons** for quick actions
- **Step-by-step wizard** for goal creation
- **Smart reminders** at the right time
- **Motivational messages** from AI

## 📊 System Architecture

```mermaid
graph TB
    subgraph "👤 User"
        A[Telegram App]
    end
    
    subgraph "🤖 Target Assistant Bot"
        B[Bot Interface]
        C[Goal Manager]
        D[Task Scheduler]
        E[Analytics Engine]
    end
    
    subgraph "🧠 AI Services"
        F[OpenAI GPT-4o-mini]
        G[Plan Generator]
        H[Motivation Engine]
    end
    
    subgraph "💾 Data Storage"
        I[Google Sheets API]
        J[User Goals]
        K[Daily Tasks]
        L[Progress Tracking]
    end
    
    A <--> B
    B --> C
    C --> D
    C --> E
    C <--> G
    G <--> F
    H <--> F
    D --> H
    C <--> I
    I --> J
    I --> K
    I --> L
    
    style A fill:#2CA5E0,stroke:#fff,color:#fff
    style F fill:#412991,stroke:#fff,color:#fff
    style I fill:#34A853,stroke:#fff,color:#fff
```

## 🚀 Quick Start

### 🐳 Run with Docker (Recommended)

```bash
# 1. Clone the repository
git clone https://github.com/bivlked/target-assistant-bot.git
cd target-assistant-bot

# 2. Create configuration file
cp .env.example .env

# 3. Fill in required parameters in .env:
# - TELEGRAM_BOT_TOKEN (get from @BotFather)
# - OPENAI_API_KEY (get from platform.openai.com)
# - Add google_credentials.json

# 4. Start the bot
docker compose up -d
```

### 🐍 Local Installation

<details>
<summary>Expand instructions</summary>

```bash
# 1. Create virtual environment
python3 -m venv .venv
source .venv/bin/activate  # Linux/Mac
# or
.venv\Scripts\activate  # Windows

# 2. Install dependencies
pip install -r requirements.txt

# 3. Configure environment variables
cp .env.example .env
# Edit .env file

# 4. Run the bot
python main.py
```

</details>

### ☁️ Deploy to Server

<details>
<summary>Expand instructions for Ubuntu/Debian</summary>

```bash
# 1. Install dependencies
sudo apt update && sudo apt install -y python3.11 python3.11-venv git

# 2. Create user for the bot
sudo useradd -m -s /bin/bash targetbot
sudo -u targetbot -i

# 3. Clone and configure
git clone https://github.com/bivlked/target-assistant-bot.git
cd target-assistant-bot
python3.11 -m venv .venv
source .venv/bin/activate
pip install -r requirements.txt

# 4. Setup systemd service
sudo cp deploy/targetbot.service /etc/systemd/system/
sudo systemctl enable --now targetbot
```

Detailed guide: [📖 Ubuntu Installation](docs/install_ubuntu_detailed.md)

</details>

## 📖 Usage Examples

### 🎯 Creating Your First Goal

```
👤: /start
🤖: Welcome to Target Assistant Bot! 🎯
    
    I'll help you achieve any goals by breaking them into
    specific daily tasks.
    
    [🎯 My Goals] [➕ Create Goal] [📊 Open Spreadsheet]

👤: [Clicks ➕ Create Goal]
🤖: Step 1/6: Enter goal name
    For example: "Learn Python", "Lose 10 kg"

👤: Learn English to B2 level
🤖: Step 2/6: Describe in detail what you want to achieve?

... [step-by-step creation process] ...

🤖: ✅ Goal created! I've prepared a 90-day plan.
    First task for tomorrow:
    📝 Take a placement test to determine current level
```

### 📅 Daily Workflow

```
🤖: ☀️ Good morning! Your tasks for today:

📚 English Language (🔴 high priority)
└─ Learn 20 new words on "Business" topic

🏃 Health (🟡 medium priority)  
└─ 3 km run in the park

💻 Programming (🟢 low priority)
└─ Read chapter about OOP in Python

[✅ Mark Complete] [📊 Statistics]
```

## 📋 Full Command List

| Command | Description | Example |
|---------|-------------|---------|
| `/start` | 🚀 Start working with bot | `/start` |
| `/my_goals` | 🎯 Manage all goals | `/my_goals` |
| `/add_goal` | ➕ Create new goal | `/add_goal` |
| `/today` | 📅 Today's tasks | `/today` |
| `/check` | ✅ Mark completion | `/check` |
| `/status` | 📊 Overall statistics | `/status` |
| `/motivation` | 💪 Get motivation | `/motivation` |
| `/help` | ❓ Command help | `/help` |
| `/reset` | 🗑️ Delete all data | `/reset` |

## 🛠️ Technology Stack

<div align="center">
  <table>
    <tr>
      <th>Category</th>
      <th>Technologies</th>
    </tr>
    <tr>
      <td><strong>🐍 Language</strong></td>
      <td>Python 3.11+ with full typing</td>
    </tr>
    <tr>
      <td><strong>🤖 Telegram</strong></td>
      <td>python-telegram-bot 22.0 (async)</td>
    </tr>
    <tr>
      <td><strong>🧠 AI</strong></td>
      <td>OpenAI GPT-4o-mini API</td>
    </tr>
    <tr>
      <td><strong>💾 Storage</strong></td>
      <td>Google Sheets API v4</td>
    </tr>
    <tr>
      <td><strong>🔄 Async</strong></td>
      <td>asyncio, aiohttp</td>
    </tr>
    <tr>
      <td><strong>⏰ Scheduler</strong></td>
      <td>APScheduler</td>
    </tr>
    <tr>
      <td><strong>🧪 Testing</strong></td>
      <td>pytest, pytest-asyncio, coverage</td>
    </tr>
    <tr>
      <td><strong>📊 Monitoring</strong></td>
      <td>Prometheus, Sentry</td>
    </tr>
    <tr>
      <td><strong>🐳 Containerization</strong></td>
      <td>Docker, Docker Compose</td>
    </tr>
    <tr>
      <td><strong>🔧 CI/CD</strong></td>
      <td>GitHub Actions</td>
    </tr>
  </table>
</div>

## 📚 Documentation

### 📖 For Users
- [**User Guide**](docs/user_guide.md) - detailed usage instructions
- [**FAQ**](docs/faq.md) - frequently asked questions
- [**Goal Examples**](docs/examples.md) - ideas and goal templates

### 🛠️ For Developers
- [**Architecture**](docs/architecture.md) - technical description
- [**API Documentation**](https://bivlked.github.io/target-assistant-bot/) - auto-generated docs
- [**Contributing Guide**](CONTRIBUTING.md) - how to contribute
- [**Development Checklist**](DEVELOPMENT_CHECKLIST.md) - roadmap and tasks

### 🚀 Installation & Setup
- [**Quick Install**](docs/install_ubuntu.md) - brief instructions
- [**Detailed Install**](docs/install_ubuntu_detailed.md) - step-by-step guide
- [**Google Sheets Setup**](docs/google_sheets_setup.md) - service account creation
- [**Environment Variables**](.env.example) - all parameters explained

## 🤝 How to Contribute

We welcome any contributions to the project! 

```mermaid
graph LR
    A[🐛 Found a bug?] --> B[Create an Issue]
    C[💡 Have an idea?] --> D[Discuss in Discussions]
    E[💻 Want to help?] --> F[Make a Pull Request]
    
    B --> G[We'll fix it!]
    D --> H[Let's discuss!]
    F --> I[Review and merge!]
    
    style A fill:#ff6b6b,stroke:#fff,color:#fff
    style C fill:#4ecdc4,stroke:#fff,color:#fff
    style E fill:#45b7d1,stroke:#fff,color:#fff
```

Read [CONTRIBUTING.md](CONTRIBUTING.md) for detailed information.

## 📈 Project Statistics

<div align="center">
  <img src="https://repobeats.axiom.co/api/embed/YOUR_EMBED_KEY.svg" alt="Repobeats analytics" />
</div>

## 🏆 Contributors

<a href="https://github.com/bivlked/target-assistant-bot/graphs/contributors">
  <img src="https://contrib.rocks/image?repo=bivlked/target-assistant-bot" />
</a>

## 📜 License

This project is distributed under the MIT License. See [LICENSE](LICENSE) file for details.

---

<div align="center">
  
### ⭐ Support the Project

If Target Assistant Bot helped you achieve your goals, give it a star!

[![Star History Chart](https://api.star-history.com/svg?repos=bivlked/target-assistant-bot&type=Date)](https://star-history.com/#bivlked/target-assistant-bot&Date)

<br>

**Made with ❤️ by [bivlked](https://github.com/bivlked)**

<sub>
  Have questions? Create an <a href="https://github.com/bivlked/target-assistant-bot/issues/new">Issue</a> • 
  Want to discuss? Join <a href="https://github.com/bivlked/target-assistant-bot/discussions">Discussions</a> •
  Need help? Contact <a href="https://t.me/targetassistant_support">Telegram Support</a>
</sub>

</div> <|MERGE_RESOLUTION|>--- conflicted
+++ resolved
@@ -12,11 +12,7 @@
     <a href="README.md">🇷🇺 Russian Version</a> •
     <a href="#-key-features">✨ Features</a> •
     <a href="#-quick-start">🚀 Quick Start</a> •
-<<<<<<< HEAD
-    <a href="#-documentation">�� Documentation</a>
-=======
     <a href="#-documentation">📖 Documentation</a>
->>>>>>> a3b41fd0
   </p>
 
   <!-- Main Badges -->
@@ -42,10 +38,6 @@
     <img src="https://img.shields.io/badge/Google%20Sheets-API-34A853?style=flat-square&logo=google-sheets&logoColor=white" alt="Google Sheets">
     <img src="https://img.shields.io/badge/Docker-Container-2496ED?style=flat-square&logo=docker&logoColor=white" alt="Docker">
   </p>
-<<<<<<< HEAD
-
-=======
->>>>>>> a3b41fd0
   <!-- Additional Badges (Code style, Ruff, MyPy, Commits, Issues) -->
   <p>
     <a href="https://github.com/psf/black">
