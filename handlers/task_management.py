"""Handlers for managing daily tasks with multi-goal support."""

from __future__ import annotations

import sentry_sdk
import structlog
from datetime import datetime, timezone

from telegram import Update, InlineKeyboardButton, InlineKeyboardMarkup
from telegram.ext import (
    CallbackQueryHandler,
    CommandHandler,
    ContextTypes,
    ConversationHandler,
)

from core.dependency_injection import get_async_storage, get_async_llm
from core.models import Goal, GoalStatus, TaskStatus
from utils.helpers import format_date, get_day_of_week, escape_markdown_v2
from utils.subscription import is_subscribed
from core.metrics import USER_COMMANDS_TOTAL

logger = structlog.get_logger(__name__)

# Conversation states
CHOOSING_STATUS, CHOOSING_GOAL, CHOOSING_TASK = range(3)

# Status mapping
STATUS_MAPPING = {
    "done": TaskStatus.DONE.value,
    "not_done": TaskStatus.NOT_DONE.value,
    "partial": TaskStatus.PARTIALLY_DONE.value,
}


async def today_command(update: Update, context: ContextTypes.DEFAULT_TYPE) -> None:
    """Handle /today command - show all tasks for today."""
    USER_COMMANDS_TOTAL.labels(command_name="/today").inc()

    if not update.effective_user or not update.message:
        return

    user_id = update.effective_user.id
    sentry_sdk.set_tag("user_id", user_id)

    if not await is_subscribed(user_id):
        await update.message.reply_text(
            escape_markdown_v2(
                "❌ Вы не подписаны на бота. Используйте /start для начала."
            ),
            parse_mode="MarkdownV2",
        )
        return

    storage = get_async_storage()
    today_str = format_date(datetime.now(timezone.utc))

    # Get all tasks for today
    tasks = await storage.get_all_tasks_for_date(user_id, today_str)

    if not tasks:
        await update.message.reply_text(
            escape_markdown_v2(
<<<<<<< HEAD
                f"�� *Задачи на {escape_markdown_v2(today_str)}*\\n\\n"
                "У вас нет задач на сегодня.\\n"
                "Используйте /my\\_goals для просмотра ваших целей."
=======
                f"📅 *Задачи на {escape_markdown_v2(today_str)}*\n\n"
                "У вас нет задач на сегодня.\n"
                "Используйте /my_goals для просмотра ваших целей."
>>>>>>> c0382074
            ),
            parse_mode="MarkdownV2",
        )
        return

    # Build message
<<<<<<< HEAD
    message = escape_markdown_v2(
        f"📅 *Задачи на {escape_markdown_v2(today_str)}*\\n\\n"
    )
=======
    message = escape_markdown_v2(f"📅 *Задачи на {escape_markdown_v2(today_str)}*\n\n")
>>>>>>> c0382074

    for task in tasks:
        status_emoji = {
            TaskStatus.DONE: "✅",
            TaskStatus.PARTIALLY_DONE: "🟡",
            TaskStatus.NOT_DONE: "⬜",
        }.get(task.status, "⬜")

        goal_name = escape_markdown_v2(task.goal_name or f"Цель {task.goal_id}")
        task_text = escape_markdown_v2(task.task)
<<<<<<< HEAD
        message += f"{status_emoji} *{goal_name}*\\n"
        message += f"   📝 {task_text}\\n\\n"
=======
        message += f"{status_emoji} *{goal_name}*\n"
        message += f"   📝 {task_text}\n\n"
>>>>>>> c0382074

    # Add quick check buttons
    keyboard = []
    if len(tasks) == 1:
        # Single task - direct status update
        task = tasks[0]
        if task.status != TaskStatus.DONE:
            keyboard = [
                [
                    InlineKeyboardButton(
                        "✅ Выполнено", callback_data=f"quick_done_{task.goal_id}"
                    ),
                    InlineKeyboardButton(
                        "🟡 Частично", callback_data=f"quick_partial_{task.goal_id}"
                    ),
                ]
            ]
    else:
        # Multiple tasks - go to check menu
        keyboard = [
            [
                InlineKeyboardButton(
                    "📝 Отметить выполнение", callback_data="check_tasks"
                )
            ]
        ]

    keyboard.append(
        [InlineKeyboardButton("📊 Общий статус", callback_data="overall_status")]
    )

    reply_markup = InlineKeyboardMarkup(keyboard)

    await update.message.reply_text(
        message,
        parse_mode="MarkdownV2",
        reply_markup=reply_markup,
    )


async def status_command(update: Update, context: ContextTypes.DEFAULT_TYPE) -> None:
    """Handle /status command - show overall progress."""
    USER_COMMANDS_TOTAL.labels(command_name="/status").inc()

    if not update.effective_user or not update.message:
        return

    user_id = update.effective_user.id
    sentry_sdk.set_tag("user_id", user_id)

    if not await is_subscribed(user_id):
        await update.message.reply_text(
            escape_markdown_v2(
                "❌ Вы не подписаны на бота. Используйте /start для начала."
            ),
            parse_mode="MarkdownV2",
        )
        return

    storage = get_async_storage()
    stats = await storage.get_overall_statistics(user_id)

    if stats["total_goals"] == 0:
        await update.message.reply_text(
            escape_markdown_v2(
<<<<<<< HEAD
                "📊 У вас пока нет целей.\\n"
                "Используйте /add\\_goal для создания новой цели."
=======
                "📊 У вас пока нет целей.\n"
                "Используйте /add_goal для создания новой цели."
>>>>>>> c0382074
            ),
            parse_mode="MarkdownV2",
        )
        return

<<<<<<< HEAD
    message = escape_markdown_v2("📊 *Общий статус целей*\\n\\n")

    # Overall stats
    message += escape_markdown_v2("📈 *Статистика:*\\n")
    message += escape_markdown_v2(f"• Всего целей: {stats['total_goals']}\\n")
    message += escape_markdown_v2(f"• Активных: {stats['active_count']}\\n")
    message += escape_markdown_v2(f"• Завершенных: {stats['completed_count']}\\n")

    if stats["active_count"] > 0:
        message += escape_markdown_v2(
            f"• Общий прогресс: {stats['total_progress']}%\\n"
        )
        message += escape_markdown_v2("\\n🎯 *Активные цели:*\\n")
=======
    message = escape_markdown_v2("📊 *Общий статус целей*\n\n")

    # Overall stats
    message += escape_markdown_v2("📈 *Статистика:*\n")
    message += escape_markdown_v2(f"• Всего целей: {stats['total_goals']}\n")
    message += escape_markdown_v2(f"• Активных: {stats['active_count']}\n")
    message += escape_markdown_v2(f"• Завершенных: {stats['completed_count']}\n")

    if stats["active_count"] > 0:
        message += escape_markdown_v2(f"• Общий прогресс: {stats['total_progress']}%\n")
        message += escape_markdown_v2("\n🎯 *Активные цели:*\n")
>>>>>>> c0382074

        for goal in stats["active_goals"]:
            priority_emoji = {"высокий": "🔴", "средний": "🟡", "низкий": "🟢"}.get(
                goal.priority.value, "🟡"
            )
            goal_name_escaped = escape_markdown_v2(goal.name)
            goal_deadline_escaped = escape_markdown_v2(goal.deadline)
<<<<<<< HEAD
            message += f"{priority_emoji} *{goal_name_escaped}*\\n"
            message += escape_markdown_v2(
                f"   📊 {goal.progress_percent}% • 📅 {goal_deadline_escaped}\\n"
=======
            message += f"{priority_emoji} *{goal_name_escaped}*\n"
            message += escape_markdown_v2(
                f"   📊 {goal.progress_percent}% • 📅 {goal_deadline_escaped}\n"
>>>>>>> c0382074
            )

    # Get upcoming tasks (next 3 days)
    upcoming_tasks = []
    today_dt = datetime.now(timezone.utc)

    for i in range(3):
        date_str = format_date(today_dt.replace(day=today_dt.day + i))
        day_tasks = await storage.get_all_tasks_for_date(user_id, date_str)
        for task in day_tasks:
            if task.status != TaskStatus.DONE:
                upcoming_tasks.append((date_str, task))

    if upcoming_tasks:
<<<<<<< HEAD
        message += escape_markdown_v2("\\n📝 *Ближайшие задачи:*\\n")
        for date_str, task in upcoming_tasks[:5]:  # Show max 5 tasks
            goal_name_escaped = escape_markdown_v2(
                task.goal_name or f"Цель {task.goal_id}"
            )
            task_text_escaped = escape_markdown_v2(task.task)
            date_str_escaped = escape_markdown_v2(date_str)
            message += escape_markdown_v2(
                f"• {date_str_escaped}: {goal_name_escaped} - {task_text_escaped}\\n"
=======
        message += escape_markdown_v2("\n📝 *Ближайшие задачи:*\n")
        for date_str_item, task_item in upcoming_tasks[
            :5
        ]:  # Show max 5 tasks, renamed loop vars
            goal_name_escaped = escape_markdown_v2(
                task_item.goal_name or f"Цель {task_item.goal_id}"
            )
            task_text_escaped = escape_markdown_v2(task_item.task)
            date_str_escaped = escape_markdown_v2(date_str_item)
            message += escape_markdown_v2(
                f"• {date_str_escaped}: {goal_name_escaped} - {task_text_escaped}\n"
>>>>>>> c0382074
            )

    # Buttons
    keyboard = [
        [InlineKeyboardButton("📋 Мои цели", callback_data="back_to_goals")],
        [InlineKeyboardButton("📊 Открыть таблицу", callback_data="show_spreadsheet")],
    ]

    reply_markup = InlineKeyboardMarkup(keyboard)

    await update.message.reply_text(
        message,
        parse_mode="MarkdownV2",
        reply_markup=reply_markup,
    )


async def check_command(update: Update, context: ContextTypes.DEFAULT_TYPE) -> int:
    """Handle /check command - start task status update process."""
    USER_COMMANDS_TOTAL.labels(command_name="/check").inc()

    if not update.effective_user or not update.message:
        return ConversationHandler.END

    user_id = update.effective_user.id
    sentry_sdk.set_tag("user_id", user_id)

    if not await is_subscribed(user_id):
        await update.message.reply_text(
            escape_markdown_v2(
                "❌ Вы не подписаны на бота. Используйте /start для начала."
            ),
            parse_mode="MarkdownV2",
        )
        return ConversationHandler.END

    storage = get_async_storage()
    today_str = format_date(datetime.now(timezone.utc))

    # Get all tasks for today
    tasks = await storage.get_all_tasks_for_date(user_id, today_str)
    incomplete_tasks = [t for t in tasks if t.status != TaskStatus.DONE]

    if not incomplete_tasks:
        await update.message.reply_text(
            escape_markdown_v2(
<<<<<<< HEAD
                "✅ У вас нет невыполненных задач на сегодня!\\n" "Отличная работа! 🎉"
=======
                "✅ У вас нет невыполненных задач на сегодня!\n" "Отличная работа! 🎉"
>>>>>>> c0382074
            ),
            parse_mode="MarkdownV2",
        )
        return ConversationHandler.END

    if len(incomplete_tasks) == 1:
        # Single task - show status buttons directly
        task_item = incomplete_tasks[0]

        if not context.user_data:
            context.user_data = {}

<<<<<<< HEAD
        context.user_data["check_goal_id"] = task.goal_id
        context.user_data["check_date"] = today_str

        goal_name = escape_markdown_v2(task.goal_name or f"Цель {task.goal_id}")
        task_text = escape_markdown_v2(task.task)
=======
        context.user_data["check_goal_id"] = task_item.goal_id
        context.user_data["check_date"] = today_str

        goal_name = escape_markdown_v2(
            task_item.goal_name or f"Цель {task_item.goal_id}"
        )
        task_text = escape_markdown_v2(task_item.task)
>>>>>>> c0382074
        today_str_escaped = escape_markdown_v2(today_str)

        keyboard = [
            [
                InlineKeyboardButton("✅ Выполнено", callback_data="status_done"),
                InlineKeyboardButton("🟡 Частично", callback_data="status_partial"),
            ],
            [InlineKeyboardButton("❌ Не выполнено", callback_data="status_not_done")],
        ]
        reply_markup = InlineKeyboardMarkup(keyboard)

        await update.message.reply_text(
            escape_markdown_v2(
<<<<<<< HEAD
                f"📝 *Как дела с задачей?*\\n\\n"
                f"🎯 *Цель:* {goal_name}\\n"
                f"📅 *Дата:* {today_str_escaped}\\n"
                f"📋 *Задача:* {task_text}\\n\\n"
=======
                f"📝 *Как дела с задачей?*\n\n"
                f"🎯 *Цель:* {goal_name}\n"
                f"📅 *Дата:* {today_str_escaped}\n"
                f"📋 *Задача:* {task_text}\n\n"
>>>>>>> c0382074
                f"Выберите статус выполнения:"
            ),
            parse_mode="MarkdownV2",
            reply_markup=reply_markup,
        )

        return CHOOSING_STATUS
    else:
        # Multiple tasks - let user choose which to update
        keyboard = []
        for task in incomplete_tasks:
            goal_name = escape_markdown_v2(task.goal_name or f"Цель {task.goal_id}")
            button_text = f"{goal_name}: {task.task[:30]}..."
            keyboard.append(
                [
                    InlineKeyboardButton(
                        button_text, callback_data=f"goal_{task.goal_id}"
                    )
                ]
            )

        keyboard.append(
            [InlineKeyboardButton("❌ Отмена", callback_data="cancel_check")]
        )
        reply_markup = InlineKeyboardMarkup(keyboard)

        await update.message.reply_text(
            escape_markdown_v2(
<<<<<<< HEAD
                f"📝 *Выберите задачу для обновления статуса:*\\n\\n"
=======
                f"📝 *Выберите задачу для обновления статуса:*\n\n"
>>>>>>> c0382074
                f"У вас есть {len(incomplete_tasks)} невыполненных задач на сегодня."
            ),
            parse_mode="MarkdownV2",
            reply_markup=reply_markup,
        )

        return CHOOSING_GOAL


async def choose_goal(update: Update, context: ContextTypes.DEFAULT_TYPE) -> int:
    """Handle goal selection for status update."""
    query = update.callback_query
    if not query or not query.data:
        return ConversationHandler.END

    await query.answer()

    if query.data == "cancel_check":
        await query.edit_message_text(
            escape_markdown_v2("❌ Отмена обновления статуса."), parse_mode="MarkdownV2"
        )
        return ConversationHandler.END

    goal_id = int(query.data.split("_")[1])
    user_id = query.from_user.id if query.from_user else 0
    if not user_id:
        return ConversationHandler.END

    today_str = format_date(datetime.now(timezone.utc))

    if not context.user_data:
        context.user_data = {}

    context.user_data["check_goal_id"] = goal_id
    context.user_data["check_date"] = today_str

    storage = get_async_storage()
<<<<<<< HEAD
    task = await storage.get_task_for_date(user_id, goal_id, today_str)
    goal = await storage.get_goal_by_id(user_id, goal_id)

    if not task or not goal:
=======
    task_item = await storage.get_task_for_date(user_id, goal_id, today_str)
    goal_item = await storage.get_goal_by_id(user_id, goal_id)

    if not task_item or not goal_item:
>>>>>>> c0382074
        await query.edit_message_text(
            escape_markdown_v2("❌ Задача не найдена."), parse_mode="MarkdownV2"
        )
        return ConversationHandler.END

    keyboard = [
        [
            InlineKeyboardButton("✅ Выполнено", callback_data="status_done"),
            InlineKeyboardButton("🟡 Частично", callback_data="status_partial"),
        ],
        [InlineKeyboardButton("❌ Не выполнено", callback_data="status_not_done")],
    ]
    reply_markup = InlineKeyboardMarkup(keyboard)

<<<<<<< HEAD
    goal_name_escaped = escape_markdown_v2(goal.name)
    today_str_escaped = escape_markdown_v2(today_str)
    task_text_escaped = escape_markdown_v2(task.task)

    await query.edit_message_text(
        escape_markdown_v2(
            f"📝 *Как дела с задачей?*\\n\\n"
            f"🎯 *Цель:* {goal_name_escaped}\\n"
            f"📅 *Дата:* {today_str_escaped}\\n"
            f"📋 *Задача:* {task_text_escaped}\\n\\n"
=======
    goal_name_escaped = escape_markdown_v2(goal_item.name)
    today_str_escaped = escape_markdown_v2(today_str)
    task_text_escaped = escape_markdown_v2(task_item.task)

    await query.edit_message_text(
        escape_markdown_v2(
            f"📝 *Как дела с задачей?*\n\n"
            f"🎯 *Цель:* {goal_name_escaped}\n"
            f"📅 *Дата:* {today_str_escaped}\n"
            f"📋 *Задача:* {task_text_escaped}\n\n"
>>>>>>> c0382074
            f"Выберите статус выполнения:"
        ),
        parse_mode="MarkdownV2",
        reply_markup=reply_markup,
    )

    return CHOOSING_STATUS


async def update_task_status(update: Update, context: ContextTypes.DEFAULT_TYPE) -> int:
    """Update task status and end conversation."""
    query = update.callback_query
    if not query or not query.data:
        return ConversationHandler.END

    await query.answer()

    status_map = {
        "status_done": TaskStatus.DONE.value,
        "status_partial": TaskStatus.PARTIALLY_DONE.value,
        "status_not_done": TaskStatus.NOT_DONE.value,
    }

    new_status = status_map.get(query.data)
    if not new_status:
        await query.edit_message_text(
            escape_markdown_v2("❌ Неизвестный статус."), parse_mode="MarkdownV2"
        )
        return ConversationHandler.END

    if not context.user_data:
        await query.edit_message_text(
            escape_markdown_v2("❌ Ошибка: данные не найдены."), parse_mode="MarkdownV2"
        )
        return ConversationHandler.END

    goal_id = context.user_data.get("check_goal_id")
    date_str = context.user_data.get("check_date")
    user_id = query.from_user.id if query.from_user else 0

    if not goal_id or not date_str or not user_id:
        await query.edit_message_text(
            escape_markdown_v2("❌ Ошибка: данные не найдены."), parse_mode="MarkdownV2"
        )
        return ConversationHandler.END

    storage = get_async_storage()

    try:
        await storage.update_task_status(user_id, goal_id, date_str, new_status)

        status_text_map = {
            TaskStatus.DONE.value: "✅ Выполнено",
            TaskStatus.PARTIALLY_DONE.value: "🟡 Частично выполнено",
            TaskStatus.NOT_DONE.value: "❌ Не выполнено",
        }

        await query.edit_message_text(
            escape_markdown_v2(
<<<<<<< HEAD
                f"✅ Статус задачи обновлен: {escape_markdown_v2(status_text[new_status])}\\n\\n"
=======
                f"✅ Статус задачи обновлен: {escape_markdown_v2(status_text_map[new_status])}\n\n"
>>>>>>> c0382074
                f"Продолжайте в том же духе! 💪"
            ),
            parse_mode="MarkdownV2",
        )

    except Exception as e:
        logger.error("Error updating task status", exc_info=e)
        await query.edit_message_text(
            escape_markdown_v2(
                "❌ Произошла ошибка при обновлении статуса. Попробуйте позже."
            ),
            parse_mode="MarkdownV2",
        )

    return ConversationHandler.END


async def quick_status_update(
    update: Update, context: ContextTypes.DEFAULT_TYPE
) -> None:
    """Handle quick status updates from /today command."""
    query = update.callback_query
    if not query or not query.data:
        return

    await query.answer()

    parts = query.data.split("_")
    if len(parts) != 3:
        return

    action, status, goal_id_str = parts
    goal_id = int(goal_id_str)
    user_id = query.from_user.id if query.from_user else 0
    if not user_id:
        return

    today_str = format_date(datetime.now(timezone.utc))

    status_map_quick = {
        "done": TaskStatus.DONE.value,
        "partial": TaskStatus.PARTIALLY_DONE.value,
    }

    new_status = status_map_quick.get(status)
    if not new_status:
        return

    storage = get_async_storage()

    try:
        await storage.update_task_status(user_id, goal_id, today_str, new_status)

        status_text_map_quick = {
            TaskStatus.DONE.value: "✅ Выполнено",
            TaskStatus.PARTIALLY_DONE.value: "🟡 Частично выполнено",
        }

        await query.edit_message_text(
            escape_markdown_v2(
<<<<<<< HEAD
                f"✅ Статус задачи обновлен: {escape_markdown_v2(status_text[new_status])}\\n\\n"
=======
                f"✅ Статус задачи обновлен: {escape_markdown_v2(status_text_map_quick[new_status])}\n\n"
>>>>>>> c0382074
                f"Отличная работа! 🎉"
            ),
            parse_mode="MarkdownV2",
        )

    except Exception as e:
        logger.error("Error updating task status", exc_info=e)
        await query.edit_message_text(
            escape_markdown_v2(
                "❌ Произошла ошибка при обновлении статуса. Попробуйте позже."
            ),
            parse_mode="MarkdownV2",
        )


async def motivation_command(
    update: Update, context: ContextTypes.DEFAULT_TYPE
) -> None:
    """Handle /motivation command - generate motivational message."""
    USER_COMMANDS_TOTAL.labels(command_name="/motivation").inc()

    if not update.effective_user or not update.message:
        return

    user_id = update.effective_user.id
    sentry_sdk.set_tag("user_id", user_id)

    if not await is_subscribed(user_id):
        await update.message.reply_text(
            escape_markdown_v2(
                "❌ Вы не подписаны на бота. Используйте /start для начала."
            ),
            parse_mode="MarkdownV2",
        )
        return

    storage = get_async_storage()
    llm = get_async_llm()

    # Get active goals and their progress
    goals = await storage.get_active_goals(user_id)
    if not goals:
        await update.message.reply_text(
            escape_markdown_v2(
<<<<<<< HEAD
                "🎯 У вас пока нет активных целей.\\n"
                "Создайте цель командой /add\\_goal для получения мотивации!"
=======
                "🎯 У вас пока нет активных целей.\n"
                "Создайте цель командой /add_goal для получения мотивации!"
>>>>>>> c0382074
            ),
            parse_mode="MarkdownV2",
        )
        return

    await update.message.reply_text(
        escape_markdown_v2("⏳ Генерирую мотивационное сообщение..."),
        parse_mode="MarkdownV2",
    )

    try:
        # Build context about goals and progress
        goal_info = "Мои цели:\\n"
        progress_summary = "Прогресс:\\n"

<<<<<<< HEAD
        for goal in goals:
            stats = await storage.get_goal_statistics(user_id, goal.goal_id)
            goal_name_escaped = escape_markdown_v2(goal.name)
            goal_desc_escaped = escape_markdown_v2(goal.description)
            goal_info += f"- {goal_name_escaped}: {goal_desc_escaped}\\n"
            progress_summary += f"- {goal_name_escaped}: {stats.progress_percent}% ({stats.completed_tasks}/{stats.total_tasks} задач)\\n"

        # Generate motivation
        motivation = await llm.generate_motivation(goal_info, progress_summary)
        motivation_escaped = escape_markdown_v2(motivation)

        await update.message.reply_text(
            f"💪 *Мотивация для вас:*\\n\\n{motivation_escaped}",
            parse_mode="MarkdownV2",
=======
        for goal_item in goals:
            stats = await storage.get_goal_statistics(user_id, goal_item.goal_id)
            goal_name_escaped = escape_markdown_v2(goal_item.name)
            goal_desc_escaped = escape_markdown_v2(goal_item.description)
            goal_info += f"- {goal_name_escaped}: {goal_desc_escaped}\n"
            progress_summary += f"- {goal_name_escaped}: {stats.progress_percent}% ({stats.completed_tasks}/{stats.total_tasks} задач)\n"

        # Generate motivation
        motivation_text = await llm.generate_motivation(goal_info, progress_summary)
        motivation_escaped = escape_markdown_v2(motivation_text)

        await update.message.reply_text(
            f"💪 *Мотивация для вас:*\n\n{motivation_escaped}", parse_mode="MarkdownV2"
>>>>>>> c0382074
        )

    except Exception as e:
        logger.error("Error generating motivation", exc_info=e)
        await update.message.reply_text(
            escape_markdown_v2("❌ Не удалось получить мотивацию. Попробуйте позже."),
            parse_mode="MarkdownV2",
        )


async def cancel_check(update: Update, context: ContextTypes.DEFAULT_TYPE) -> int:
    """Cancel check conversation."""
    if update.message:
        await update.message.reply_text(
            escape_markdown_v2("❌ Операция отменена."), parse_mode="MarkdownV2"
        )
    return ConversationHandler.END


# Create conversation handler for check command
check_conversation = ConversationHandler(
    entry_points=[CommandHandler("check", check_command)],
    states={
        CHOOSING_GOAL: [
            CallbackQueryHandler(choose_goal, pattern="^(goal_\\d+|cancel_check)$")
        ],
        CHOOSING_STATUS: [
            CallbackQueryHandler(
                update_task_status, pattern="^status_(done|partial|not_done)$"
            )
        ],
    },
    fallbacks=[CommandHandler("cancel", cancel_check)],
)


def get_task_handlers():
    """Get all task management handlers."""
    return [
        CommandHandler("today", today_command),
        CommandHandler("status", status_command),
        CommandHandler("motivation", motivation_command),
        check_conversation,
        CallbackQueryHandler(
            quick_status_update, pattern="^quick_(done|partial)_\\d+$"
        ),
        CallbackQueryHandler(status_command, pattern="^overall_status$"),
        CallbackQueryHandler(check_command, pattern="^check_tasks$"),
    ]<|MERGE_RESOLUTION|>--- conflicted
+++ resolved
@@ -61,28 +61,16 @@
     if not tasks:
         await update.message.reply_text(
             escape_markdown_v2(
-<<<<<<< HEAD
-                f"�� *Задачи на {escape_markdown_v2(today_str)}*\\n\\n"
-                "У вас нет задач на сегодня.\\n"
-                "Используйте /my\\_goals для просмотра ваших целей."
-=======
                 f"📅 *Задачи на {escape_markdown_v2(today_str)}*\n\n"
                 "У вас нет задач на сегодня.\n"
                 "Используйте /my_goals для просмотра ваших целей."
->>>>>>> c0382074
             ),
             parse_mode="MarkdownV2",
         )
         return
 
     # Build message
-<<<<<<< HEAD
-    message = escape_markdown_v2(
-        f"📅 *Задачи на {escape_markdown_v2(today_str)}*\\n\\n"
-    )
-=======
     message = escape_markdown_v2(f"📅 *Задачи на {escape_markdown_v2(today_str)}*\n\n")
->>>>>>> c0382074
 
     for task in tasks:
         status_emoji = {
@@ -93,13 +81,8 @@
 
         goal_name = escape_markdown_v2(task.goal_name or f"Цель {task.goal_id}")
         task_text = escape_markdown_v2(task.task)
-<<<<<<< HEAD
-        message += f"{status_emoji} *{goal_name}*\\n"
-        message += f"   📝 {task_text}\\n\\n"
-=======
         message += f"{status_emoji} *{goal_name}*\n"
         message += f"   📝 {task_text}\n\n"
->>>>>>> c0382074
 
     # Add quick check buttons
     keyboard = []
@@ -165,33 +148,13 @@
     if stats["total_goals"] == 0:
         await update.message.reply_text(
             escape_markdown_v2(
-<<<<<<< HEAD
-                "📊 У вас пока нет целей.\\n"
-                "Используйте /add\\_goal для создания новой цели."
-=======
                 "📊 У вас пока нет целей.\n"
                 "Используйте /add_goal для создания новой цели."
->>>>>>> c0382074
-            ),
-            parse_mode="MarkdownV2",
-        )
-        return
-
-<<<<<<< HEAD
-    message = escape_markdown_v2("📊 *Общий статус целей*\\n\\n")
-
-    # Overall stats
-    message += escape_markdown_v2("📈 *Статистика:*\\n")
-    message += escape_markdown_v2(f"• Всего целей: {stats['total_goals']}\\n")
-    message += escape_markdown_v2(f"• Активных: {stats['active_count']}\\n")
-    message += escape_markdown_v2(f"• Завершенных: {stats['completed_count']}\\n")
-
-    if stats["active_count"] > 0:
-        message += escape_markdown_v2(
-            f"• Общий прогресс: {stats['total_progress']}%\\n"
-        )
-        message += escape_markdown_v2("\\n🎯 *Активные цели:*\\n")
-=======
+            ),
+            parse_mode="MarkdownV2",
+        )
+        return
+
     message = escape_markdown_v2("📊 *Общий статус целей*\n\n")
 
     # Overall stats
@@ -203,7 +166,6 @@
     if stats["active_count"] > 0:
         message += escape_markdown_v2(f"• Общий прогресс: {stats['total_progress']}%\n")
         message += escape_markdown_v2("\n🎯 *Активные цели:*\n")
->>>>>>> c0382074
 
         for goal in stats["active_goals"]:
             priority_emoji = {"высокий": "🔴", "средний": "🟡", "низкий": "🟢"}.get(
@@ -211,15 +173,9 @@
             )
             goal_name_escaped = escape_markdown_v2(goal.name)
             goal_deadline_escaped = escape_markdown_v2(goal.deadline)
-<<<<<<< HEAD
-            message += f"{priority_emoji} *{goal_name_escaped}*\\n"
-            message += escape_markdown_v2(
-                f"   📊 {goal.progress_percent}% • 📅 {goal_deadline_escaped}\\n"
-=======
             message += f"{priority_emoji} *{goal_name_escaped}*\n"
             message += escape_markdown_v2(
                 f"   📊 {goal.progress_percent}% • 📅 {goal_deadline_escaped}\n"
->>>>>>> c0382074
             )
 
     # Get upcoming tasks (next 3 days)
@@ -234,21 +190,8 @@
                 upcoming_tasks.append((date_str, task))
 
     if upcoming_tasks:
-<<<<<<< HEAD
-        message += escape_markdown_v2("\\n📝 *Ближайшие задачи:*\\n")
-        for date_str, task in upcoming_tasks[:5]:  # Show max 5 tasks
-            goal_name_escaped = escape_markdown_v2(
-                task.goal_name or f"Цель {task.goal_id}"
-            )
-            task_text_escaped = escape_markdown_v2(task.task)
-            date_str_escaped = escape_markdown_v2(date_str)
-            message += escape_markdown_v2(
-                f"• {date_str_escaped}: {goal_name_escaped} - {task_text_escaped}\\n"
-=======
         message += escape_markdown_v2("\n📝 *Ближайшие задачи:*\n")
-        for date_str_item, task_item in upcoming_tasks[
-            :5
-        ]:  # Show max 5 tasks, renamed loop vars
+        for date_str_item, task_item in upcoming_tasks[:5]:
             goal_name_escaped = escape_markdown_v2(
                 task_item.goal_name or f"Цель {task_item.goal_id}"
             )
@@ -256,7 +199,6 @@
             date_str_escaped = escape_markdown_v2(date_str_item)
             message += escape_markdown_v2(
                 f"• {date_str_escaped}: {goal_name_escaped} - {task_text_escaped}\n"
->>>>>>> c0382074
             )
 
     # Buttons
@@ -303,11 +245,7 @@
     if not incomplete_tasks:
         await update.message.reply_text(
             escape_markdown_v2(
-<<<<<<< HEAD
-                "✅ У вас нет невыполненных задач на сегодня!\\n" "Отличная работа! 🎉"
-=======
                 "✅ У вас нет невыполненных задач на сегодня!\n" "Отличная работа! 🎉"
->>>>>>> c0382074
             ),
             parse_mode="MarkdownV2",
         )
@@ -315,26 +253,18 @@
 
     if len(incomplete_tasks) == 1:
         # Single task - show status buttons directly
-        task_item = incomplete_tasks[0]
+        task_item_check = incomplete_tasks[0]
 
         if not context.user_data:
             context.user_data = {}
 
-<<<<<<< HEAD
-        context.user_data["check_goal_id"] = task.goal_id
+        context.user_data["check_goal_id"] = task_item_check.goal_id
         context.user_data["check_date"] = today_str
 
-        goal_name = escape_markdown_v2(task.goal_name or f"Цель {task.goal_id}")
-        task_text = escape_markdown_v2(task.task)
-=======
-        context.user_data["check_goal_id"] = task_item.goal_id
-        context.user_data["check_date"] = today_str
-
         goal_name = escape_markdown_v2(
-            task_item.goal_name or f"Цель {task_item.goal_id}"
-        )
-        task_text = escape_markdown_v2(task_item.task)
->>>>>>> c0382074
+            task_item_check.goal_name or f"Цель {task_item_check.goal_id}"
+        )
+        task_text = escape_markdown_v2(task_item_check.task)
         today_str_escaped = escape_markdown_v2(today_str)
 
         keyboard = [
@@ -348,17 +278,10 @@
 
         await update.message.reply_text(
             escape_markdown_v2(
-<<<<<<< HEAD
-                f"📝 *Как дела с задачей?*\\n\\n"
-                f"🎯 *Цель:* {goal_name}\\n"
-                f"📅 *Дата:* {today_str_escaped}\\n"
-                f"📋 *Задача:* {task_text}\\n\\n"
-=======
                 f"📝 *Как дела с задачей?*\n\n"
                 f"🎯 *Цель:* {goal_name}\n"
                 f"📅 *Дата:* {today_str_escaped}\n"
                 f"📋 *Задача:* {task_text}\n\n"
->>>>>>> c0382074
                 f"Выберите статус выполнения:"
             ),
             parse_mode="MarkdownV2",
@@ -369,13 +292,17 @@
     else:
         # Multiple tasks - let user choose which to update
         keyboard = []
-        for task in incomplete_tasks:
-            goal_name = escape_markdown_v2(task.goal_name or f"Цель {task.goal_id}")
-            button_text = f"{goal_name}: {task.task[:30]}..."
+        for task_loop_item in incomplete_tasks:
+            goal_name = escape_markdown_v2(
+                task_loop_item.goal_name or f"Цель {task_loop_item.goal_id}"
+            )
+            button_text = (
+                f"{goal_name}: {escape_markdown_v2(task_loop_item.task[:30])}..."
+            )
             keyboard.append(
                 [
                     InlineKeyboardButton(
-                        button_text, callback_data=f"goal_{task.goal_id}"
+                        button_text, callback_data=f"goal_{task_loop_item.goal_id}"
                     )
                 ]
             )
@@ -387,11 +314,7 @@
 
         await update.message.reply_text(
             escape_markdown_v2(
-<<<<<<< HEAD
-                f"📝 *Выберите задачу для обновления статуса:*\\n\\n"
-=======
                 f"📝 *Выберите задачу для обновления статуса:*\n\n"
->>>>>>> c0382074
                 f"У вас есть {len(incomplete_tasks)} невыполненных задач на сегодня."
             ),
             parse_mode="MarkdownV2",
@@ -429,17 +352,10 @@
     context.user_data["check_date"] = today_str
 
     storage = get_async_storage()
-<<<<<<< HEAD
-    task = await storage.get_task_for_date(user_id, goal_id, today_str)
-    goal = await storage.get_goal_by_id(user_id, goal_id)
-
-    if not task or not goal:
-=======
-    task_item = await storage.get_task_for_date(user_id, goal_id, today_str)
-    goal_item = await storage.get_goal_by_id(user_id, goal_id)
-
-    if not task_item or not goal_item:
->>>>>>> c0382074
+    task_item_choose = await storage.get_task_for_date(user_id, goal_id, today_str)
+    goal_item_choose = await storage.get_goal_by_id(user_id, goal_id)
+
+    if not task_item_choose or not goal_item_choose:
         await query.edit_message_text(
             escape_markdown_v2("❌ Задача не найдена."), parse_mode="MarkdownV2"
         )
@@ -454,21 +370,9 @@
     ]
     reply_markup = InlineKeyboardMarkup(keyboard)
 
-<<<<<<< HEAD
-    goal_name_escaped = escape_markdown_v2(goal.name)
+    goal_name_escaped = escape_markdown_v2(goal_item_choose.name)
     today_str_escaped = escape_markdown_v2(today_str)
-    task_text_escaped = escape_markdown_v2(task.task)
-
-    await query.edit_message_text(
-        escape_markdown_v2(
-            f"📝 *Как дела с задачей?*\\n\\n"
-            f"🎯 *Цель:* {goal_name_escaped}\\n"
-            f"📅 *Дата:* {today_str_escaped}\\n"
-            f"📋 *Задача:* {task_text_escaped}\\n\\n"
-=======
-    goal_name_escaped = escape_markdown_v2(goal_item.name)
-    today_str_escaped = escape_markdown_v2(today_str)
-    task_text_escaped = escape_markdown_v2(task_item.task)
+    task_text_escaped = escape_markdown_v2(task_item_choose.task)
 
     await query.edit_message_text(
         escape_markdown_v2(
@@ -476,7 +380,6 @@
             f"🎯 *Цель:* {goal_name_escaped}\n"
             f"📅 *Дата:* {today_str_escaped}\n"
             f"📋 *Задача:* {task_text_escaped}\n\n"
->>>>>>> c0382074
             f"Выберите статус выполнения:"
         ),
         parse_mode="MarkdownV2",
@@ -536,12 +439,8 @@
 
         await query.edit_message_text(
             escape_markdown_v2(
-<<<<<<< HEAD
-                f"✅ Статус задачи обновлен: {escape_markdown_v2(status_text[new_status])}\\n\\n"
-=======
                 f"✅ Статус задачи обновлен: {escape_markdown_v2(status_text_map[new_status])}\n\n"
->>>>>>> c0382074
-                f"Продолжайте в том же духе! 💪"
+                f"Отличная работа! 🎉"
             ),
             parse_mode="MarkdownV2",
         )
@@ -601,11 +500,7 @@
 
         await query.edit_message_text(
             escape_markdown_v2(
-<<<<<<< HEAD
-                f"✅ Статус задачи обновлен: {escape_markdown_v2(status_text[new_status])}\\n\\n"
-=======
                 f"✅ Статус задачи обновлен: {escape_markdown_v2(status_text_map_quick[new_status])}\n\n"
->>>>>>> c0382074
                 f"Отличная работа! 🎉"
             ),
             parse_mode="MarkdownV2",
@@ -650,13 +545,8 @@
     if not goals:
         await update.message.reply_text(
             escape_markdown_v2(
-<<<<<<< HEAD
-                "🎯 У вас пока нет активных целей.\\n"
-                "Создайте цель командой /add\\_goal для получения мотивации!"
-=======
                 "🎯 У вас пока нет активных целей.\n"
                 "Создайте цель командой /add_goal для получения мотивации!"
->>>>>>> c0382074
             ),
             parse_mode="MarkdownV2",
         )
@@ -669,39 +559,22 @@
 
     try:
         # Build context about goals and progress
-        goal_info = "Мои цели:\\n"
-        progress_summary = "Прогресс:\\n"
-
-<<<<<<< HEAD
+        goal_info = "Мои цели:\n"
+        progress_summary = "Прогресс:\n"
+
         for goal in goals:
             stats = await storage.get_goal_statistics(user_id, goal.goal_id)
             goal_name_escaped = escape_markdown_v2(goal.name)
             goal_desc_escaped = escape_markdown_v2(goal.description)
-            goal_info += f"- {goal_name_escaped}: {goal_desc_escaped}\\n"
-            progress_summary += f"- {goal_name_escaped}: {stats.progress_percent}% ({stats.completed_tasks}/{stats.total_tasks} задач)\\n"
+            goal_info += f"- {goal_name_escaped}: {goal_desc_escaped}\n"
+            progress_summary += f"- {goal_name_escaped}: {stats.progress_percent}% ({stats.completed_tasks}/{stats.total_tasks} задач)\n"
 
         # Generate motivation
         motivation = await llm.generate_motivation(goal_info, progress_summary)
         motivation_escaped = escape_markdown_v2(motivation)
 
         await update.message.reply_text(
-            f"💪 *Мотивация для вас:*\\n\\n{motivation_escaped}",
-            parse_mode="MarkdownV2",
-=======
-        for goal_item in goals:
-            stats = await storage.get_goal_statistics(user_id, goal_item.goal_id)
-            goal_name_escaped = escape_markdown_v2(goal_item.name)
-            goal_desc_escaped = escape_markdown_v2(goal_item.description)
-            goal_info += f"- {goal_name_escaped}: {goal_desc_escaped}\n"
-            progress_summary += f"- {goal_name_escaped}: {stats.progress_percent}% ({stats.completed_tasks}/{stats.total_tasks} задач)\n"
-
-        # Generate motivation
-        motivation_text = await llm.generate_motivation(goal_info, progress_summary)
-        motivation_escaped = escape_markdown_v2(motivation_text)
-
-        await update.message.reply_text(
-            f"💪 *Мотивация для вас:*\n\n{motivation_escaped}", parse_mode="MarkdownV2"
->>>>>>> c0382074
+            f"�� *Мотивация для вас:*\n\n{motivation_escaped}", parse_mode="MarkdownV2"
         )
 
     except Exception as e:
