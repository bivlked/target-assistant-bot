from __future__ import annotations

import logging
from datetime import datetime
import asyncio

from apscheduler.schedulers.asyncio import AsyncIOScheduler
from telegram import Bot

from config import scheduler_cfg
from utils.helpers import get_day_of_week
from sheets.client import COL_DATE, COL_DAYOFWEEK, COL_TASK, COL_STATUS

logger = logging.getLogger(__name__)


class Scheduler:
    def __init__(self, goal_manager):
        self.goal_manager = goal_manager
        try:
            loop = asyncio.get_running_loop()
        except RuntimeError:
            loop = asyncio.new_event_loop()
            asyncio.set_event_loop(loop)

        self.scheduler = AsyncIOScheduler(
            timezone=scheduler_cfg.timezone,
            event_loop=loop,
        )

    def add_user_jobs(self, bot: Bot, user_id: int):
        hour, minute = map(int, scheduler_cfg.morning_time.split(":"))
        self.scheduler.add_job(
            self._send_today_task,
            "cron",
            args=[bot, user_id],
            hour=hour,
            minute=minute,
            id=f"morning_{user_id}",
            replace_existing=True,
            coalesce=True,
        )

        hour, minute = map(int, scheduler_cfg.evening_time.split(":"))
        self.scheduler.add_job(
            self._send_evening_reminder,
            "cron",
            args=[bot, user_id],
            hour=hour,
            minute=minute,
            id=f"evening_{user_id}",
            replace_existing=True,
            coalesce=True,
        )

        self.scheduler.add_job(
            self._send_motivation,
            "interval",
            args=[bot, user_id],
            hours=scheduler_cfg.motivation_interval_hours,
            id=f"motivation_{user_id}",
            replace_existing=True,
            coalesce=True,
        )

    def start(self):
        if not self.scheduler.running:
            self.scheduler.start()

    async def _send_today_task(self, bot: Bot, user_id: int):
        try:
<<<<<<< HEAD
            task = await self.goal_manager.get_today_task_async(user_id)
=======
            if hasattr(self.goal_manager, "get_today_task_async"):
                task = await self.goal_manager.get_today_task_async(user_id)  # type: ignore[attr-defined]
            else:
                task = self.goal_manager.get_today_task(user_id)  # type: ignore[attr-defined]
>>>>>>> f8c72090
            if task:
                text = (
                    f"📅 Задача на сегодня ({task[COL_DATE]}, {task[COL_DAYOFWEEK]}):\n\n"
                    f"📝 {task[COL_TASK]}\n\nСтатус: {task[COL_STATUS]}"
                )
            else:
                text = "На сегодня задач нет. Установите новую цель командой /setgoal."
            await bot.send_message(chat_id=user_id, text=text)
        except Exception as e:
            logger.error("Ошибка при отправке утренней задачи: %s", e)

    async def _send_evening_reminder(self, bot: Bot, user_id: int):
        try:
            await bot.send_message(
                chat_id=user_id, text="Не забудьте отметить прогресс командой /check! ✍️"
            )
        except Exception as e:
            logger.error("Ошибка при отправке вечернего напоминания: %s", e)

    async def _send_motivation(self, bot: Bot, user_id: int):
        try:
<<<<<<< HEAD
            msg = await self.goal_manager.generate_motivation_message_async(user_id)
=======
            if hasattr(self.goal_manager, "generate_motivation_message_async"):
                msg = await self.goal_manager.generate_motivation_message_async(user_id)  # type: ignore[attr-defined]
            else:
                msg = self.goal_manager.generate_motivation_message(user_id)  # type: ignore[attr-defined]
>>>>>>> f8c72090
            await bot.send_message(chat_id=user_id, text=msg)
        except Exception as e:
            logger.error("Ошибка при отправке мотивационного сообщения: %s", e)<|MERGE_RESOLUTION|>--- conflicted
+++ resolved
@@ -68,15 +68,12 @@
             self.scheduler.start()
 
     async def _send_today_task(self, bot: Bot, user_id: int):
+        """Отправляет задачу на сегодня (если есть)."""
         try:
-<<<<<<< HEAD
-            task = await self.goal_manager.get_today_task_async(user_id)
-=======
             if hasattr(self.goal_manager, "get_today_task_async"):
                 task = await self.goal_manager.get_today_task_async(user_id)  # type: ignore[attr-defined]
             else:
                 task = self.goal_manager.get_today_task(user_id)  # type: ignore[attr-defined]
->>>>>>> f8c72090
             if task:
                 text = (
                     f"📅 Задача на сегодня ({task[COL_DATE]}, {task[COL_DAYOFWEEK]}):\n\n"
@@ -91,21 +88,19 @@
     async def _send_evening_reminder(self, bot: Bot, user_id: int):
         try:
             await bot.send_message(
-                chat_id=user_id, text="Не забудьте отметить прогресс командой /check! ✍️"
+                chat_id=user_id,
+                text="Не забудьте отметить прогресс командой /check! ✍️",
             )
         except Exception as e:
             logger.error("Ошибка при отправке вечернего напоминания: %s", e)
 
     async def _send_motivation(self, bot: Bot, user_id: int):
+        """Отправляет мотивационное сообщение."""
         try:
-<<<<<<< HEAD
-            msg = await self.goal_manager.generate_motivation_message_async(user_id)
-=======
             if hasattr(self.goal_manager, "generate_motivation_message_async"):
                 msg = await self.goal_manager.generate_motivation_message_async(user_id)  # type: ignore[attr-defined]
             else:
                 msg = self.goal_manager.generate_motivation_message(user_id)  # type: ignore[attr-defined]
->>>>>>> f8c72090
             await bot.send_message(chat_id=user_id, text=msg)
         except Exception as e:
             logger.error("Ошибка при отправке мотивационного сообщения: %s", e)