<div align="center">
  <img src="https://raw.githubusercontent.com/bivlked/target-assistant-bot/main/.github/assets/logo.svg" alt="Target Assistant Bot Logo" width="250" height="250">
  
  <h1>🎯 Target Assistant Bot</h1>
  
  <p>
    <strong>Ваш персональный AI-ассистент для достижения любых целей</strong><br>
    <sub>Умный помощник, который разбивает большие цели на ежедневные задачи и следит за прогрессом</sub>
  </p>

  <p>
    <a href="README_EN.md">🌐 English Version</a> •
    <a href="#-ключевые-возможности">✨ Возможности</a> •
    <a href="#-быстрый-старт">🚀 Быстрый старт</a> •
<<<<<<< HEAD
    <a href="#-документация">�� Документация</a>
=======
    <a href="#-документация">📖 Документация</a>
>>>>>>> a3b41fd0
  </p>

  <!-- Основные бейджи -->
  <p>
    <a href="https://github.com/bivlked/target-assistant-bot/releases/latest">
<<<<<<< HEAD
      <img src="https://img.shields.io/github/v/release/bivlked/target-assistant-bot?style=flat-square&logo=github&label=Версия&color=blue" alt="Latest Release">
    </a>
    <a href="https://github.com/bivlked/target-assistant-bot/actions/workflows/tests.yml">
      <img src="https://img.shields.io/github/actions/workflow/status/bivlked/target-assistant-bot/tests.yml?branch=main&style=flat-square&logo=github-actions&label=Тесты" alt="Tests Status">
    </a>
    <a href="https://codecov.io/gh/bivlked/target-assistant-bot">
      <img src="https://img.shields.io/codecov/c/github/bivlked/target-assistant-bot?style=flat-square&logo=codecov&label=Покрытие" alt="Code Coverage">
    </a>
    <a href="https://github.com/bivlked/target-assistant-bot/blob/main/LICENSE">
      <img src="https://img.shields.io/github/license/bivlked/target-assistant-bot?style=flat-square&label=Лицензия" alt="License">
=======
      <img src="https://img.shields.io/github/v/release/bivlked/target-assistant-bot?style=flat-square&logo=github&label=Version&color=blue" alt="Latest Release">
    </a>
    <a href="https://github.com/bivlked/target-assistant-bot/actions/workflows/tests.yml">
      <img src="https://img.shields.io/github/actions/workflow/status/bivlked/target-assistant-bot/tests.yml?branch=main&style=flat-square&logo=github-actions&label=Tests" alt="Tests Status">
    </a>
    <a href="https://codecov.io/gh/bivlked/target-assistant-bot">
      <img src="https://img.shields.io/codecov/c/github/bivlked/target-assistant-bot?style=flat-square&logo=codecov&label=Coverage" alt="Code Coverage">
    </a>
    <a href="https://github.com/bivlked/target-assistant-bot/blob/main/LICENSE">
      <img src="https://img.shields.io/github/license/bivlked/target-assistant-bot?style=flat-square&label=License" alt="License">
>>>>>>> a3b41fd0
    </a>
  </p>
  <!-- Технологии -->
  <p>
    <img src="https://img.shields.io/badge/Python-3.11+-3776AB?style=flat-square&logo=python&logoColor=white" alt="Python">
    <img src="https://img.shields.io/badge/Telegram-Bot%20API-2CA5E0?style=flat-square&logo=telegram&logoColor=white" alt="Telegram Bot API">
    <img src="https://img.shields.io/badge/OpenAI-GPT--4o--mini-412991?style=flat-square&logo=openai&logoColor=white" alt="OpenAI">
    <img src="https://img.shields.io/badge/Google%20Sheets-API-34A853?style=flat-square&logo=google-sheets&logoColor=white" alt="Google Sheets">
    <img src="https://img.shields.io/badge/Docker-Container-2496ED?style=flat-square&logo=docker&logoColor=white" alt="Docker">
  </p>
  <!-- Дополнительные бейджи -->
  <p>
    <a href="https://github.com/psf/black">
      <img src="https://img.shields.io/badge/code%20style-black-000000.svg?style=flat-square" alt="Code style: black">
    </a>
    <a href="https://github.com/charliermarsh/ruff">
      <img src="https://img.shields.io/endpoint?url=https://raw.githubusercontent.com/charliermarsh/ruff/main/assets/badge/v2.json&style=flat-square" alt="Ruff">
    </a>
    <a href="https://mypy-lang.org/">
      <img src="https://img.shields.io/badge/type_checker-mypy-blue.svg?style=flat-square" alt="Checked with mypy">
    </a>
    <a href="https://github.com/bivlked/target-assistant-bot/commits/main">
      <img src="https://img.shields.io/github/last-commit/bivlked/target-assistant-bot?style=flat-square&logo=github" alt="Last Commit">
    </a>
    <a href="https://github.com/bivlked/target-assistant-bot/issues">
      <img src="https://img.shields.io/github/issues/bivlked/target-assistant-bot?style=flat-square&logo=github" alt="Issues">
    </a>
  </p>
</div>

---

<div align="center">
  <table>
    <tr>
      <td align="center" width="33%">
        🚀
        <br>
        <strong>Мгновенный старт</strong>
        <br>
        <sub>Начните достигать целей через 5 минут</sub>
      </td>
      <td align="center" width="33%">
        🧠
        <br>
        <strong>Умный AI-планировщик</strong>
        <br>
        <sub>GPT-4o-mini создает оптимальные планы</sub>
      </td>
      <td align="center" width="33%">
        📈
        <br>
        <strong>Отслеживание прогресса</strong>
        <br>
        <sub>Визуализация в Google Sheets</sub>
      </td>
    </tr>
  </table>
</div>

## 🌟 Ключевые возможности

### 🎯 Управление множественными целями
- **До 10 активных целей** одновременно
- **Приоритеты**: 🔴 Высокий • 🟡 Средний • 🟢 Низкий
- **Теги** для группировки: #работа #здоровье #саморазвитие
- **Статусы**: ✅ Активная • 🏆 Завершенная • 📦 В архиве

### 🤖 AI-планирование с GPT-4o-mini
- Автоматическое создание **SMART-планов**
- Разбивка на **ежедневные задачи**
- Учет вашего **расписания и возможностей**
- **Адаптивная корректировка** планов

### 📊 Аналитика и отчеты
- **Реальный прогресс** по каждой цели
- **Статистика выполнения** задач
- **Прогнозы** достижения целей
- **Экспорт в Google Sheets**

### 💬 Удобный интерфейс
- **Inline-кнопки** для быстрых действий
- **Пошаговый wizard** создания целей
- **Умные напоминания** в нужное время
- **Мотивационные сообщения** от AI

## 📊 Архитектура системы

```mermaid
graph TB
    subgraph "👤 Пользователь"
        A[Telegram App]
    end
    
    subgraph "🤖 Target Assistant Bot"
        B[Bot Interface]
        C[Goal Manager]
        D[Task Scheduler]
        E[Analytics Engine]
    end
    
    subgraph "🧠 AI Services"
        F[OpenAI GPT-4o-mini]
        G[Plan Generator]
        H[Motivation Engine]
    end
    
    subgraph "💾 Data Storage"
        I[Google Sheets API]
        J[User Goals]
        K[Daily Tasks]
        L[Progress Tracking]
    end
    
    A <--> B
    B --> C
    C --> D
    C --> E
    C <--> G
    G <--> F
    H <--> F
    D --> H
    C <--> I
    I --> J
    I --> K
    I --> L
    
    style A fill:#2CA5E0,stroke:#fff,color:#fff
    style F fill:#412991,stroke:#fff,color:#fff
    style I fill:#34A853,stroke:#fff,color:#fff
```

## 🚀 Быстрый старт

### 🐳 Запуск через Docker (рекомендуется)

```bash
# 1. Клонируйте репозиторий
git clone https://github.com/bivlked/target-assistant-bot.git
cd target-assistant-bot

# 2. Создайте файл с настройками
cp .env.example .env

# 3. Заполните обязательные параметры в .env:
# - TELEGRAM_BOT_TOKEN (получите у @BotFather)
# - OPENAI_API_KEY (получите на platform.openai.com)
# - Добавьте google_credentials.json

# 4. Запустите бота
docker compose up -d
```

### 🐍 Локальная установка

<details>
<summary>Развернуть инструкцию</summary>

```bash
# 1. Создайте виртуальное окружение
python3 -m venv .venv
source .venv/bin/activate  # Linux/Mac
# или
.venv\Scripts\activate  # Windows

# 2. Установите зависимости
pip install -r requirements.txt

# 3. Настройте переменные окружения
cp .env.example .env
# Отредактируйте .env файл

# 4. Запустите бота
python main.py
```

</details>

### ☁️ Деплой на сервер

<details>
<summary>Развернуть инструкцию для Ubuntu/Debian</summary>

```bash
# 1. Установите зависимости
sudo apt update && sudo apt install -y python3.11 python3.11-venv git

# 2. Создайте пользователя для бота
sudo useradd -m -s /bin/bash targetbot
sudo -u targetbot -i

# 3. Клонируйте и настройте
git clone https://github.com/bivlked/target-assistant-bot.git
cd target-assistant-bot
python3.11 -m venv .venv
source .venv/bin/activate
pip install -r requirements.txt

# 4. Настройте systemd сервис
sudo cp deploy/targetbot.service /etc/systemd/system/
sudo systemctl enable --now targetbot
```

Подробная инструкция: [📖 Установка на Ubuntu](docs/install_ubuntu_detailed.md)

</details>

## 📖 Примеры использования

### 🎯 Создание первой цели

```
👤: /start
🤖: Добро пожаловать в Target Assistant Bot! 🎯
    
    Я помогу вам достигать любых целей, разбивая их на 
    конкретные ежедневные задачи.
    
    [🎯 Мои цели] [➕ Создать цель] [📊 Открыть таблицу]

👤: [Нажимает ➕ Создать цель]
🤖: Шаг 1/6: Введите название цели
    Например: "Изучить Python", "Похудеть на 10 кг"

👤: Выучить английский до уровня B2
🤖: Шаг 2/6: Опишите подробнее, чего хотите достичь?

... [пошаговый процесс создания] ...

🤖: ✅ Цель создана! Я составил план на 90 дней.
    Первая задача на завтра:
    📝 Пройти тест на определение текущего уровня
```

### 📅 Ежедневная работа

```
🤖: ☀️ Доброе утро! Ваши задачи на сегодня:

📚 Английский язык (🔴 высокий приоритет)
└─ Выучить 20 новых слов по теме "Бизнес"

🏃 Здоровье (🟡 средний приоритет)  
└─ Пробежка 3 км в парке

💻 Программирование (🟢 низкий приоритет)
└─ Прочитать главу про ООП в Python

[✅ Отметить выполнение] [📊 Статистика]
```

## 📋 Полный список команд

| Команда | Описание | Пример |
|---------|----------|--------|
| `/start` | 🚀 Начало работы с ботом | `/start` |
| `/my_goals` | 🎯 Управление всеми целями | `/my_goals` |
| `/add_goal` | ➕ Создать новую цель | `/add_goal` |
| `/today` | 📅 Задачи на сегодня | `/today` |
| `/check` | ✅ Отметить выполнение | `/check` |
| `/status` | 📊 Общая статистика | `/status` |
| `/motivation` | 💪 Получить мотивацию | `/motivation` |
| `/help` | ❓ Справка по командам | `/help` |
| `/reset` | 🗑️ Удалить все данные | `/reset` |

## 🛠️ Технологический стек

<div align="center">
  <table>
    <tr>
      <th>Категория</th>
      <th>Технологии</th>
    </tr>
    <tr>
      <td><strong>🐍 Язык</strong></td>
      <td>Python 3.11+ с полной типизацией</td>
    </tr>
    <tr>
      <td><strong>🤖 Telegram</strong></td>
      <td>python-telegram-bot 22.0 (async)</td>
    </tr>
    <tr>
      <td><strong>🧠 AI</strong></td>
      <td>OpenAI GPT-4o-mini API</td>
    </tr>
    <tr>
      <td><strong>💾 Хранение</strong></td>
      <td>Google Sheets API v4</td>
    </tr>
    <tr>
      <td><strong>🔄 Асинхронность</strong></td>
      <td>asyncio, aiohttp</td>
    </tr>
    <tr>
      <td><strong>⏰ Планировщик</strong></td>
      <td>APScheduler</td>
    </tr>
    <tr>
      <td><strong>🧪 Тестирование</strong></td>
      <td>pytest, pytest-asyncio, coverage</td>
    </tr>
    <tr>
      <td><strong>📊 Мониторинг</strong></td>
      <td>Prometheus, Sentry</td>
    </tr>
    <tr>
      <td><strong>🐳 Контейнеризация</strong></td>
      <td>Docker, Docker Compose</td>
    </tr>
    <tr>
      <td><strong>🔧 CI/CD</strong></td>
      <td>GitHub Actions</td>
    </tr>
  </table>
</div>

## 📚 Документация

### 📖 Для пользователей
- [**Руководство пользователя**](docs/user_guide.md) - подробная инструкция по использованию
- [**FAQ**](docs/faq.md) - ответы на частые вопросы
- [**Примеры целей**](docs/examples.md) - идеи и шаблоны целей

### 🛠️ Для разработчиков
- [**Архитектура проекта**](docs/architecture.md) - техническое описание
- [**API документация**](https://bivlked.github.io/target-assistant-bot/) - автогенерируемая документация
- [**Руководство контрибьютора**](CONTRIBUTING.md) - как внести свой вклад
- [**Чек-лист разработки**](DEVELOPMENT_CHECKLIST.md) - roadmap и задачи

### 🚀 Установка и настройка
- [**Быстрая установка**](docs/install_ubuntu.md) - краткая инструкция
- [**Подробная установка**](docs/install_ubuntu_detailed.md) - пошаговое руководство
- [**Настройка Google Sheets**](docs/google_sheets_setup.md) - создание service account
- [**Переменные окружения**](.env.example) - описание всех параметров

## 🤝 Как внести свой вклад

Мы рады любому вкладу в развитие проекта! 

```mermaid
graph LR
    A[🐛 Нашли баг?] --> B[Создайте Issue]
    C[💡 Есть идея?] --> D[Обсудите в Discussions]
    E[💻 Хотите помочь?] --> F[Сделайте Pull Request]
    
    B --> G[Мы исправим!]
    D --> H[Обсудим вместе!]
    F --> I[Review и merge!]
    
    style A fill:#ff6b6b,stroke:#fff,color:#fff
    style C fill:#4ecdc4,stroke:#fff,color:#fff
    style E fill:#45b7d1,stroke:#fff,color:#fff
```

Прочитайте [CONTRIBUTING.md](CONTRIBUTING.md) для подробной информации.

## 📈 Статистика проекта

<div align="center">
  <img src="https://repobeats.axiom.co/api/embed/YOUR_EMBED_KEY.svg" alt="Repobeats analytics" />
</div>

## 🏆 Контрибьюторы

<a href="https://github.com/bivlked/target-assistant-bot/graphs/contributors">
  <img src="https://contrib.rocks/image?repo=bivlked/target-assistant-bot" />
</a>

## 📜 Лицензия

Этот проект распространяется под лицензией MIT. Подробности в файле [LICENSE](LICENSE).

---

<div align="center">
  
### ⭐ Поддержите проект

Если Target Assistant Bot помог вам в достижении целей, поставьте звезду!

[![Star History Chart](https://api.star-history.com/svg?repos=bivlked/target-assistant-bot&type=Date)](https://star-history.com/#bivlked/target-assistant-bot&Date)

<br>

**Сделано с ❤️ by [bivlked](https://github.com/bivlked)**

<sub>
  Есть вопросы? Создайте <a href="https://github.com/bivlked/target-assistant-bot/issues/new">Issue</a> • 
  Хотите обсудить? Заходите в <a href="https://github.com/bivlked/target-assistant-bot/discussions">Discussions</a> •
  Нужна помощь? Пишите в <a href="https://t.me/targetassistant_support">Telegram</a>
</sub>

</div> <|MERGE_RESOLUTION|>--- conflicted
+++ resolved
@@ -12,28 +12,12 @@
     <a href="README_EN.md">🌐 English Version</a> •
     <a href="#-ключевые-возможности">✨ Возможности</a> •
     <a href="#-быстрый-старт">🚀 Быстрый старт</a> •
-<<<<<<< HEAD
-    <a href="#-документация">�� Документация</a>
-=======
     <a href="#-документация">📖 Документация</a>
->>>>>>> a3b41fd0
   </p>
 
   <!-- Основные бейджи -->
   <p>
     <a href="https://github.com/bivlked/target-assistant-bot/releases/latest">
-<<<<<<< HEAD
-      <img src="https://img.shields.io/github/v/release/bivlked/target-assistant-bot?style=flat-square&logo=github&label=Версия&color=blue" alt="Latest Release">
-    </a>
-    <a href="https://github.com/bivlked/target-assistant-bot/actions/workflows/tests.yml">
-      <img src="https://img.shields.io/github/actions/workflow/status/bivlked/target-assistant-bot/tests.yml?branch=main&style=flat-square&logo=github-actions&label=Тесты" alt="Tests Status">
-    </a>
-    <a href="https://codecov.io/gh/bivlked/target-assistant-bot">
-      <img src="https://img.shields.io/codecov/c/github/bivlked/target-assistant-bot?style=flat-square&logo=codecov&label=Покрытие" alt="Code Coverage">
-    </a>
-    <a href="https://github.com/bivlked/target-assistant-bot/blob/main/LICENSE">
-      <img src="https://img.shields.io/github/license/bivlked/target-assistant-bot?style=flat-square&label=Лицензия" alt="License">
-=======
       <img src="https://img.shields.io/github/v/release/bivlked/target-assistant-bot?style=flat-square&logo=github&label=Version&color=blue" alt="Latest Release">
     </a>
     <a href="https://github.com/bivlked/target-assistant-bot/actions/workflows/tests.yml">
@@ -44,7 +28,6 @@
     </a>
     <a href="https://github.com/bivlked/target-assistant-bot/blob/main/LICENSE">
       <img src="https://img.shields.io/github/license/bivlked/target-assistant-bot?style=flat-square&label=License" alt="License">
->>>>>>> a3b41fd0
     </a>
   </p>
   <!-- Технологии -->
